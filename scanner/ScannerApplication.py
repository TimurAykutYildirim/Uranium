<<<<<<< HEAD
from Cura.Application import Application
from Cura.MeshHandling.MeshData import MeshData
=======
from Cura.Wx.WxApplication import WxApplication
from Cura.Wx.MainWindow import MainWindow
>>>>>>> 1a7547ab

class ScannerApplication(WxApplication):
    def __init__(self):
        super(ScannerApplication, self).__init__()
        
        self._plugin_registry.loadPlugin("STLReader")
        #self._plugin_registry.loadPlugin("STLWriter")
        self._plugin_registry.loadPlugin("MeshView")
        self._plugin_registry.loadPlugin("TransformTool")
        test_mesh = self._mesh_file_handler.read("plugins/STLReader/simpleTestCube.stl")
        print test_mesh.getNumVerts()
        
    def run(self):
        print("Imma scanning ma laz0rs")
        window = MainWindow("Cura Scanner")
        window.Show()
        super(ScannerApplication, self).run()<|MERGE_RESOLUTION|>--- conflicted
+++ resolved
@@ -1,17 +1,12 @@
-<<<<<<< HEAD
-from Cura.Application import Application
-from Cura.MeshHandling.MeshData import MeshData
-=======
 from Cura.Wx.WxApplication import WxApplication
 from Cura.Wx.MainWindow import MainWindow
->>>>>>> 1a7547ab
 
 class ScannerApplication(WxApplication):
     def __init__(self):
         super(ScannerApplication, self).__init__()
         
         self._plugin_registry.loadPlugin("STLReader")
-        #self._plugin_registry.loadPlugin("STLWriter")
+        self._plugin_registry.loadPlugin("STLWriter")
         self._plugin_registry.loadPlugin("MeshView")
         self._plugin_registry.loadPlugin("TransformTool")
         test_mesh = self._mesh_file_handler.read("plugins/STLReader/simpleTestCube.stl")
