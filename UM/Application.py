from UM.Controller import Controller
from UM.PluginRegistry import PluginRegistry
from UM.Mesh.MeshFileHandler import MeshFileHandler
from UM.Settings.MachineSettings import MachineSettings
from UM.Resources import Resources
from UM.Operations.OperationStack import OperationStack

##  Central object responsible for running the main event loop and creating other central objects.
#
#   The Application object is a central object for accessing other important objects. It is also
#   responsible for starting the main event loop. It is passed on to plugins so it can be easily
#   used to access objects required for those plugins.
class Application():
    def __init__(self):
        if(Application._instance != None):
            raise ValueError("Duplicate singleton creation")
        # If the constructor is called and there is no instance, set the instance to self. 
        # This is done because we can't make constructor private
        Application._instance = self 

<<<<<<< HEAD
        
        super(Application, self).__init__() # Call super to make multiple inheritence work.
=======
        super().__init__() # Call super to make multiple inheritence work.

        self._application_name = "application"

>>>>>>> f085987a
        self._plugin_registry = PluginRegistry()
        self._plugin_registry.addPluginLocation("plugins")
        self._plugin_registry.setApplication(self)
        self._controller = Controller(self)
        self._mesh_file_handler = MeshFileHandler()
        self._storage_devices = {}
        self._backend = None

        #TODO: This needs to be loaded from preferences
        self._machine_settings = MachineSettings()
        self._machine_settings.loadSettingsFromFile(Resources.getPath(Resources.SettingsLocation, "ultimaker2.json"))

        self._operation_stack = OperationStack()

    def getApplicationName(self):
        return self._application_name

    def setApplicationName(self, name):
        print('setApplicationName', name)
        self._application_name = name
    
    ##  Set the backend of the application (the program that does the heavy lifting).
    #   \param backend Backend
    def setBackend(self, backend):
        self._backend = backend
    
    ##  Get reference of the machine settings object
    #   \returns machine_settings
    def getMachineSettings(self):
        return self._machine_settings
    
    ##  Get the backend of the application (the program that does the heavy lifting).
    #   \returns Backend
    def getBackend(self):
        return self._backend

    ##  Get the PluginRegistry of this application.
    #   \returns PluginRegistry
    def getPluginRegistry(self):
        return self._plugin_registry

    ##  Get the Controller of this application.
    #   \returns Controller
    def getController(self):
        return self._controller

    ##  Get the MeshFileHandler of this application.
    #   \returns MeshFileHandler
    def getMeshFileHandler(self):
        return self._mesh_file_handler

    def getOperationStack(self):
        return self._operation_stack

    ##  Get a StorageDevice object by name
    #   \param name The name of the StorageDevice to get.
    #   \return The named StorageDevice or None if not found.
    def getStorageDevice(self, name):
        try:
            return self._storage_devices[name]
        except KeyError:
            return None

    ##  Add a StorageDevice
    #   \param name The name to use to identify the device.
    #   \param device The device to add.
    def addStorageDevice(self, name, device):
        self._storage_devices[name] = device

    ##  Remove a StorageDevice
    #   \param name The name of the StorageDevice to remove.
    def removeStorageDevice(self, name):
        try:
            del self._storage_devices[name]
        except KeyError:
            pass

    ##  Run the main eventloop.
    #   This method should be reimplemented by subclasses to start the main event loop.
    def run(self):
        raise NotImplementedError("Run must be implemented by application")

    ##  Return an application-specific Renderer object.
    def getRenderer(self):
        raise NotImplementedError("getRenderer must be implemented by subclasses.")

    ##  Return the singleton instance of the application object
    @classmethod
    def getInstance(cls):
        # Note: Explicit use of class name to prevent issues with inheritance.
        if Application._instance is None:
            Application._instance = cls()

        return Application._instance

    _instance = None<|MERGE_RESOLUTION|>--- conflicted
+++ resolved
@@ -18,15 +18,10 @@
         # This is done because we can't make constructor private
         Application._instance = self 
 
-<<<<<<< HEAD
-        
-        super(Application, self).__init__() # Call super to make multiple inheritence work.
-=======
         super().__init__() # Call super to make multiple inheritence work.
 
         self._application_name = "application"
 
->>>>>>> f085987a
         self._plugin_registry = PluginRegistry()
         self._plugin_registry.addPluginLocation("plugins")
         self._plugin_registry.setApplication(self)
