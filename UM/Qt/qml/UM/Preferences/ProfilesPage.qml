--- conflicted
+++ resolved
@@ -118,12 +118,7 @@
             title: catalog.i18nc("@title:window", "Import Profile");
             selectExisting: true;
             nameFilters: base.model.getFileNameFiltersRead()
-<<<<<<< HEAD
-            folder: base.model.getDefaultSavePath()
-
-=======
             folder: base.model.getDefaultPath()
->>>>>>> 002fbb4f
             onAccepted:
             {
                 var result = base.model.importProfile(fileUrl)
@@ -150,8 +145,7 @@
             title: catalog.i18nc("@title:window", "Export Profile");
             selectExisting: false;
             nameFilters: base.model.getFileNameFiltersWrite()
-<<<<<<< HEAD
-            folder: base.model.getDefaultSavePath()
+            folder: base.model.getDefaultPath()
             onAccepted:
             {
                 var result =  base.model.exportProfile(base.currentItem.name, fileUrl, selectedNameFilter)
@@ -163,10 +157,6 @@
                 }
                 // else pop-up Message thing from python code
             }
-=======
-            folder: base.model.getDefaultPath()
-            onAccepted: base.model.exportProfile(base.currentItem.id, base.currentItem.name, fileUrl, selectedNameFilter)
->>>>>>> 002fbb4f
         }
     }
 }