# Copyright (c) 2015 Ultimaker B.V.
# Uranium is released under the terms of the AGPLv3 or higher.

from UM.Signal import Signal, signalemitter

import threading

<<<<<<< HEAD
##  A stack of operations.
#
#   This maintains the history of operations, which allows for undoing and
#   re-doing these operations.
class OperationStack(SignalEmitter):
=======

##  A stack of operations
@signalemitter
class OperationStack():
>>>>>>> f5af654e
    def __init__(self):
        self._operations = [] #List of operations.
        self._current_index = -1 #Index of the most recently executed operation.
        self._lock = threading.Lock() #Lock to make sure only one thread can modify the operation stack at a time.

    ##  Push an operation on the stack.
    #
    #   This will perform the following things in sequence:
    #   - If the current index is pointing to an item lower in the stack than
    #     the top, remove all operations from the current index to the top.
    #   - Append the operation to the stack.
    #   - Call redo() on the operation.
    #   - Perform merging of operations.
    #
    #   \param operation \type{Operation} The operation to push onto the stack.
    def push(self, operation):
        if not self._lock.acquire(False):
            return

        try:
            if self._current_index < len(self._operations) - 1:
                del self._operations[self._current_index + 1:len(self._operations)]

            self._operations.append(operation)
            operation.redo()
            self._current_index += 1

            self._doMerge()

            self.changed.emit()
        finally:
            self._lock.release()

    ##  Undo the current operation.
    #
    #   This will call undo() on the current operation and decrement the current index.
    def undo(self):
        with self._lock:
            if self._current_index >= 0 and self._current_index < len(self._operations):
                self._operations[self._current_index].undo()
                self._current_index -= 1
                self.changed.emit()

    ##  Redo the next operation.
    #
    #   This will call redo() on the current operation and increment the current index.
    def redo(self):
        with self._lock:
            n = self._current_index + 1
            if n >= 0 and n < len(self._operations):
                self._operations[n].redo()
                self._current_index += 1
                self.changed.emit()

    ##  Get the list of operations in the stack.
    #
    #   The end of the list represents the more recent operations.
    #
    #   \return A list of the operations on the stack, in order.
    def getOperations(self):
        with self._lock:
            return self._operations

    ##  Whether we can undo any more operations.
    #
    #   \return True if we can undo any more operations, or False otherwise.
    def canUndo(self):
        return self._current_index >= 0

    ##  Whether we can redo any more operations.
    #
    #   \return True if we can redo any more operations, or False otherwise.
    def canRedo(self):
        return self._current_index < len(self._operations) - 1

    ##  Signal for when the operation stack changes.
    changed = Signal()

    ## private:

    ##  Merges two operations at the current position in the stack.
    #
    #   This merges the "most recent" operation with the one before it. The
    #   "most recent" operation is the one that would be undone if the user
    #   would trigger an undo, i.e. the one at _current_index.
    def _doMerge(self):
        if len(self._operations) >= 2:
            op1 = self._operations[self._current_index]
            op2 = self._operations[self._current_index - 1]

            if not op1._always_merge and not op2._always_merge:
                if abs(op1._timestamp - op2._timestamp) > self._merge_window: #For normal operations, only merge if the operations were very quickly after each other.
                    return

            merged = op1.mergeWith(op2)
            if merged: #Replace the merged operations in the stack with the new one.
                del self._operations[self._current_index]
                del self._operations[self._current_index - 1]
                self._current_index -= 1
                self._operations.append(merged)

    _merge_window = 1.0 #Don't merge operations that were longer than this amount of seconds apart.<|MERGE_RESOLUTION|>--- conflicted
+++ resolved
@@ -5,18 +5,12 @@
 
 import threading
 
-<<<<<<< HEAD
 ##  A stack of operations.
 #
 #   This maintains the history of operations, which allows for undoing and
 #   re-doing these operations.
-class OperationStack(SignalEmitter):
-=======
-
-##  A stack of operations
 @signalemitter
 class OperationStack():
->>>>>>> f5af654e
     def __init__(self):
         self._operations = [] #List of operations.
         self._current_index = -1 #Index of the most recently executed operation.
