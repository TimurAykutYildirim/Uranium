// Copyright (c) 2015 Ultimaker B.V.
// Uranium is released under the terms of the AGPLv3 or higher.

import QtQuick 2.2
import QtQuick.Controls 1.2

import UM 1.1 as UM

Item
{
    id: base
    width: Math.max(23 * UM.Theme.sizes.line.width, childrenRect.width);
    height: Math.max(9.5 * UM.Theme.sizes.line.height, childrenRect.height);
    UM.I18nCatalog { id: catalog; name:"uranium"}

    function getPercentage(scale){
        return scale * 100;
    }

    Button
    {
        id: resetScaleButton

        anchors.top: scaleToMaxButton.bottom;
        anchors.topMargin: UM.Theme.sizes.default_margin.height;
        z: 1

        //: Reset scale tool button
        text: catalog.i18nc("@action:button","Reset")
        iconSource: UM.Theme.icons.scale_reset;

        style: UM.Theme.styles.tool_button;

        onClicked: UM.ActiveTool.triggerAction("resetScale");
    }

    Button
    {
        id: scaleToMaxButton

        //: Scale to max tool button
        text: catalog.i18nc("@action:button","Scale to Max");
        iconSource: UM.Theme.icons.scale_max;

        anchors.top: parent.top;
        z: 1

        style: UM.Theme.styles.tool_button;
        onClicked: UM.ActiveTool.triggerAction("scaleToMax")
    }

    Flow {
        id: checkboxes;

        anchors.left: resetScaleButton.right;
        anchors.leftMargin: UM.Theme.sizes.default_margin.width;
        anchors.right: parent.right;
        anchors.top: textfields.bottom;
        anchors.topMargin: UM.Theme.sizes.default_margin.height;

        spacing: UM.Theme.sizes.default_margin.height;

        CheckBox
        {
            id: snapScalingCheckbox
            //: Snap Scaling checkbox
            text: catalog.i18nc("@option:check","Snap Scaling");

            style: UM.Theme.styles.checkbox;

            checked: UM.ActiveTool.properties.getValue("ScaleSnap");
            onClicked: {
                UM.ActiveTool.setProperty("ScaleSnap", checked);
                if (snapScalingCheckbox.checked){
                    UM.ActiveTool.setProperty("ScaleX", parseFloat(xPercentage.text) / 100);
                    UM.ActiveTool.setProperty("ScaleY", parseFloat(yPercentage.text) / 100);
                    UM.ActiveTool.setProperty("ScaleZ", parseFloat(zPercentage.text) / 100);
                }
            }
        }

        CheckBox
        {
            //: Uniform scaling checkbox
            text: catalog.i18nc("@option:check","Uniform Scaling");

            style: UM.Theme.styles.checkbox;

            checked: !UM.ActiveTool.properties.getValue("NonUniformScale");
            onClicked: UM.ActiveTool.setProperty("NonUniformScale", !checked);
        }
    }

    Grid
    {
        id: textfields;

        anchors.left: resetScaleButton.right;
        anchors.leftMargin: UM.Theme.sizes.default_margin.width;
        anchors.top: parent.top;

        columns: 3;
        flow: Grid.TopToBottom;
        spacing: UM.Theme.sizes.default_margin.width / 2;

        Label
        {
            height: UM.Theme.sizes.setting_control.height;
            text: "X";
            font: UM.Theme.fonts.default;
            color: UM.Theme.colors.text;
            verticalAlignment: Text.AlignVCenter;
        }

        Label
        {
            height: UM.Theme.sizes.setting_control.height;
            text: "Y";
            font: UM.Theme.fonts.default;
            color: UM.Theme.colors.text;
            verticalAlignment: Text.AlignVCenter;
        }

        Label
        {
            height: UM.Theme.sizes.setting_control.height;
            text: "Z";
            font: UM.Theme.fonts.default;
            color: UM.Theme.colors.text;
            verticalAlignment: Text.AlignVCenter;
        }

        TextField
        {
            width: UM.Theme.sizes.setting_control.width;
            height: UM.Theme.sizes.setting_control.height;
            property string unit: "mm";
            style: UM.Theme.styles.text_field;
<<<<<<< HEAD
            text: UM.ActiveTool.properties.ObjectWidth.toFixed(4).replace(/\.?0*$/,"");
=======
            text: UM.ActiveTool.properties.getValue("ObjectWidth")
>>>>>>> 5dc5b920
            validator: DoubleValidator
            {
                bottom: 0.1
                decimals: 4
                locale: "en_US"
            }

            onEditingFinished: UM.ActiveTool.setProperty("ObjectWidth", text);
        }
        TextField
        {
            width: UM.Theme.sizes.setting_control.width;
            height: UM.Theme.sizes.setting_control.height;
            property string unit: "mm";
            style: UM.Theme.styles.text_field;
<<<<<<< HEAD
            text: UM.ActiveTool.properties.ObjectDepth.toFixed(4).replace(/\.?0*$/,"");
=======
            text: UM.ActiveTool.properties.getValue("ObjectDepth")
>>>>>>> 5dc5b920
            validator: DoubleValidator
            {
                bottom: 0.1
                decimals: 4
                locale: "en_US"
            }

            onEditingFinished: UM.ActiveTool.setProperty("ObjectDepth", text);
        }
        TextField
        {
            width: UM.Theme.sizes.setting_control.width;
            height: UM.Theme.sizes.setting_control.height;
            property string unit: "mm";
            style: UM.Theme.styles.text_field;
<<<<<<< HEAD
            text: UM.ActiveTool.properties.ObjectHeight.toFixed(4).replace(/\.?0*$/,"");
=======
            text: UM.ActiveTool.properties.getValue("ObjectHeight")
>>>>>>> 5dc5b920
            validator: DoubleValidator
            {
                bottom: 0.1
                decimals: 4
                locale: "en_US"
            }

            onEditingFinished: UM.ActiveTool.setProperty("ObjectHeight", text);
        }

        TextField
        {
            id: xPercentage
            width: UM.Theme.sizes.setting_control.width;
            height: UM.Theme.sizes.setting_control.height;
            property string unit: "%";
            style: UM.Theme.styles.text_field;
<<<<<<< HEAD
            text: base.getPercentage(UM.ActiveTool.properties.ScaleX).toFixed(4).replace(/\.?0*$/,"");
            validator: DoubleValidator
            {
                bottom: 100 * (0.1 / (UM.ActiveTool.properties.ObjectWidth / UM.ActiveTool.properties.ScaleX));
                decimals: 4
=======
            text: base.getPercentage(UM.ActiveTool.properties.getValue("ScaleX"))
            validator: DoubleValidator
            {
                bottom: 100 * (0.1 / (UM.ActiveTool.properties.getValue("ObjectWidth") / UM.ActiveTool.properties.getValue("ScaleX")));
>>>>>>> 5dc5b920
                locale: "en_US"
            }

            onEditingFinished: UM.ActiveTool.setProperty("ScaleX", parseFloat(text) / 100);
        }
        TextField
        {
            id: zPercentage
            width: UM.Theme.sizes.setting_control.width;
            height: UM.Theme.sizes.setting_control.height;
            property string unit: "%";
            style: UM.Theme.styles.text_field;
<<<<<<< HEAD
            text: base.getPercentage(UM.ActiveTool.properties.ScaleZ).toFixed(4).replace(/\.?0*$/,"");
            validator: DoubleValidator
            {
                bottom: 100 * (0.1 / (UM.ActiveTool.properties.ObjectDepth / UM.ActiveTool.properties.ScaleZ));
                decimals: 4
=======
            text: base.getPercentage(UM.ActiveTool.properties.getValue("ScaleZ"))
            validator: DoubleValidator
            {
                bottom: 100 * (0.1 / (UM.ActiveTool.properties.getValue("ObjectDepth") / UM.ActiveTool.properties.getValue("ScaleZ")));
>>>>>>> 5dc5b920
                locale: "en_US"
            }

            onEditingFinished: UM.ActiveTool.setProperty("ScaleZ", parseFloat(text) / 100);
        }
        TextField
        {
            id: yPercentage
            width: UM.Theme.sizes.setting_control.width;
            height: UM.Theme.sizes.setting_control.height;
            property string unit: "%";
            style: UM.Theme.styles.text_field;
<<<<<<< HEAD
            text: base.getPercentage(UM.ActiveTool.properties.ScaleY).toFixed(4).replace(/\.?0*$/,"");
            validator: DoubleValidator
            {
                bottom: 100 * (0.1 / (UM.ActiveTool.properties.ObjectHeight / UM.ActiveTool.properties.ScaleY))
                decimals: 4
=======
            text: base.getPercentage(UM.ActiveTool.properties.getValue("ScaleY"))
            validator: DoubleValidator
            {
                bottom: 100 * (0.1 / (UM.ActiveTool.properties.getValue("ObjectHeight") / UM.ActiveTool.properties.getValue("ScaleY")))
>>>>>>> 5dc5b920
                locale: "en_US"
            }

            onEditingFinished: UM.ActiveTool.setProperty("ScaleY", parseFloat(text) / 100);
        }
    }
}<|MERGE_RESOLUTION|>--- conflicted
+++ resolved
@@ -136,11 +136,7 @@
             height: UM.Theme.sizes.setting_control.height;
             property string unit: "mm";
             style: UM.Theme.styles.text_field;
-<<<<<<< HEAD
-            text: UM.ActiveTool.properties.ObjectWidth.toFixed(4).replace(/\.?0*$/,"");
-=======
             text: UM.ActiveTool.properties.getValue("ObjectWidth")
->>>>>>> 5dc5b920
             validator: DoubleValidator
             {
                 bottom: 0.1
@@ -156,11 +152,7 @@
             height: UM.Theme.sizes.setting_control.height;
             property string unit: "mm";
             style: UM.Theme.styles.text_field;
-<<<<<<< HEAD
-            text: UM.ActiveTool.properties.ObjectDepth.toFixed(4).replace(/\.?0*$/,"");
-=======
             text: UM.ActiveTool.properties.getValue("ObjectDepth")
->>>>>>> 5dc5b920
             validator: DoubleValidator
             {
                 bottom: 0.1
@@ -176,11 +168,7 @@
             height: UM.Theme.sizes.setting_control.height;
             property string unit: "mm";
             style: UM.Theme.styles.text_field;
-<<<<<<< HEAD
-            text: UM.ActiveTool.properties.ObjectHeight.toFixed(4).replace(/\.?0*$/,"");
-=======
             text: UM.ActiveTool.properties.getValue("ObjectHeight")
->>>>>>> 5dc5b920
             validator: DoubleValidator
             {
                 bottom: 0.1
@@ -198,18 +186,10 @@
             height: UM.Theme.sizes.setting_control.height;
             property string unit: "%";
             style: UM.Theme.styles.text_field;
-<<<<<<< HEAD
-            text: base.getPercentage(UM.ActiveTool.properties.ScaleX).toFixed(4).replace(/\.?0*$/,"");
-            validator: DoubleValidator
-            {
-                bottom: 100 * (0.1 / (UM.ActiveTool.properties.ObjectWidth / UM.ActiveTool.properties.ScaleX));
-                decimals: 4
-=======
             text: base.getPercentage(UM.ActiveTool.properties.getValue("ScaleX"))
             validator: DoubleValidator
             {
                 bottom: 100 * (0.1 / (UM.ActiveTool.properties.getValue("ObjectWidth") / UM.ActiveTool.properties.getValue("ScaleX")));
->>>>>>> 5dc5b920
                 locale: "en_US"
             }
 
@@ -222,18 +202,11 @@
             height: UM.Theme.sizes.setting_control.height;
             property string unit: "%";
             style: UM.Theme.styles.text_field;
-<<<<<<< HEAD
-            text: base.getPercentage(UM.ActiveTool.properties.ScaleZ).toFixed(4).replace(/\.?0*$/,"");
-            validator: DoubleValidator
-            {
-                bottom: 100 * (0.1 / (UM.ActiveTool.properties.ObjectDepth / UM.ActiveTool.properties.ScaleZ));
-                decimals: 4
-=======
             text: base.getPercentage(UM.ActiveTool.properties.getValue("ScaleZ"))
             validator: DoubleValidator
             {
                 bottom: 100 * (0.1 / (UM.ActiveTool.properties.getValue("ObjectDepth") / UM.ActiveTool.properties.getValue("ScaleZ")));
->>>>>>> 5dc5b920
+		decimals: 4
                 locale: "en_US"
             }
 
@@ -246,18 +219,11 @@
             height: UM.Theme.sizes.setting_control.height;
             property string unit: "%";
             style: UM.Theme.styles.text_field;
-<<<<<<< HEAD
-            text: base.getPercentage(UM.ActiveTool.properties.ScaleY).toFixed(4).replace(/\.?0*$/,"");
-            validator: DoubleValidator
-            {
-                bottom: 100 * (0.1 / (UM.ActiveTool.properties.ObjectHeight / UM.ActiveTool.properties.ScaleY))
-                decimals: 4
-=======
             text: base.getPercentage(UM.ActiveTool.properties.getValue("ScaleY"))
             validator: DoubleValidator
             {
                 bottom: 100 * (0.1 / (UM.ActiveTool.properties.getValue("ObjectHeight") / UM.ActiveTool.properties.getValue("ScaleY")))
->>>>>>> 5dc5b920
+		decimals: 4
                 locale: "en_US"
             }
 
